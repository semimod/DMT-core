--- conflicted
+++ resolved
@@ -269,13 +269,7 @@
                     # element does not have a va_file.
                     pass
 
-<<<<<<< HEAD
-            # does this DuT have a Verilog Code that is copied together with the simulation?
-            for va_map in self.va_maps:
-                list_va_files.append(va_map)
-=======
             list_va_files += self._inp_circuit.verilog_maps
->>>>>>> 8978592a
 
             # pre_osdi strings
             self._osdi_imports = []
