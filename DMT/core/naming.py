--- conflicted
+++ resolved
@@ -708,39 +708,6 @@
     if sub_specifiers.PHASE.sub_specifiers <= self.sub_specifiers:
         return unit_registry.degree
 
-<<<<<<< HEAD
-    unit_converter = {
-        specifiers_ss_para.SS_PARA_Y: unit_registry.siemens,
-        specifiers_ss_para.SS_PARA_H: unit_registry.dimensionless,
-        specifiers_ss_para.SS_PARA_S: unit_registry.dimensionless,
-        specifiers.UNILATERAL_GAIN: unit_registry.dimensionless,
-        specifiers.VOLTAGE: unit_registry.volt,
-        specifiers.CAPACITANCE: unit_registry.farad,
-        specifiers.CHARGE: unit_registry.coulomb,
-        specifiers.CHARGE_DENSITY: unit_registry.coulomb_per_square_meter,
-        specifiers.FREQUENCY: unit_registry.hertz,
-        specifiers.CURRENT: unit_registry.ampere,
-        specifiers.CURRENT_DENSITY: unit_registry.ampere_per_square_meter,
-        specifiers.TEMPERATURE: unit_registry.kelvin,
-        specifiers.RESISTANCE: unit_registry.ohm,
-        specifiers.POWER: unit_registry.watt,
-        specifiers.TIME: unit_registry.second,
-        specifiers.X: unit_registry.meter,
-        specifiers.TRANSIT_FREQUENCY: unit_registry.hertz,
-        specifiers.MAXIMUM_OSCILLATION_FREQUENCY: unit_registry.hertz,
-        specifiers.TRANSIT_TIME: unit_registry.second,
-        specifiers.TRANSCONDUCTANCE: unit_registry.siemens,
-        specifiers.OUTPUT_CONDUCTANCE: unit_registry.siemens,
-        specifiers.ENERGY: unit_registry.volt,
-        specifiers.FIELD: unit_registry.volt / unit_registry.meter,
-        specifiers.DC_CURRENT_AMPLIFICATION: unit_registry.dimensionless,
-        specifiers.MAXIMUM_STABLE_GAIN: unit_registry.dimensionless,
-        specifiers.NET_DOPING: 1 / unit_registry.meter / unit_registry.meter / unit_registry.meter,
-        specifiers.ACCEPTORS: 1 / unit_registry.meter / unit_registry.meter / unit_registry.meter,
-        specifiers.DONNORS: 1 / unit_registry.meter / unit_registry.meter / unit_registry.meter,
-    }  # type: dict[SpecifierStr, pint.Unit]
-=======
->>>>>>> 14e7d774
     try:
         return unit_converter[self.specifier]
     except KeyError as err:
