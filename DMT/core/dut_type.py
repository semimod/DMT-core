""" Used to flag the dut type for each dut view

"""
# DMT_core
# Copyright (C) from 2022  SemiMod
# Copyright (C) until 2021  Markus Müller, Mario Krattenmacher and Pascal Kuthe
# <https://gitlab.com/dmt-development/dmt-core>
#
# This file is part of DMT_core.
#
# DMT_core is free software: you can redistribute it and/or modify
# it under the terms of the GNU General Public License as published by
# the Free Software Foundation, either version 3 of the License, or
# (at your option) any later version.
#
# DMT_core is distributed in the hope that it will be useful,
# but WITHOUT ANY WARRANTY; without even the implied warranty of
# MERCHANTABILITY or FITNESS FOR A PARTICULAR PURPOSE.  See the
# GNU General Public License for more details.
#
# You should have received a copy of the GNU General Public License
# along with this program.  If not, see <http://www.gnu.org/licenses/>
from enum import IntFlag, auto, unique


class DutTypeInt(object):
    """Class for DutType flags. Adds the nodes attribute to an integer value. This allows direct assignment of nodes to a DutType.

    Parameters
    ----------
    value : int
    node  : [str]
        List of nodes.
    """

    def __init__(self, value, nodes=None, string=None):
        try:
            self.value = value.value
        except AttributeError:
            self.value = int(value)

        if nodes is not None:
            self.nodes = nodes
        else:
            try:
                self.nodes = value.nodes
            except AttributeError:
                self.nodes = []

        self.string = string

    def get_nodes(self):
        """Return the nodes that are typically found in this Dut_type. For convenience.

        Repeated here just to get rid of the pylint error. The real method is below in the DutType-flag

        Returns
        -------
        nodes  :  list of strings
            List of strings
        """
        return self.nodes

    def get_string(self):
        """Return the string that describes this Dut_type.

        Returns
        -------
        string  :  string
            the string that describes this object
        """
        return self.string

    def __and__(self, other):
        try:
            return DutTypeInt(self.value & other.value, nodes=self.nodes)
        except AttributeError:
            return DutTypeInt(self.value & other, nodes=self.nodes)

    def __rand__(self, other):
        return self.__and__(other)

    def __xor__(self, other):
        try:
            return DutTypeInt(self.value ^ other.value, nodes=self.nodes)
        except AttributeError:
            return DutTypeInt(self.value ^ other, nodes=self.nodes)

    def __rxor__(self, other):
        return self.__xor__(other)

    def __or__(self, other):
        try:
            return DutTypeInt(self.value | other.value, nodes=self.nodes)
        except AttributeError:
            return DutTypeInt(self.value | other, nodes=self.nodes)

    def __ror__(self, other):
        return self.__or__(other)

    def __eq__(self, other):
        try:
            return self.value == other.value
        except AttributeError:
            return self.value == other

    def __invert__(self):
        return DutTypeInt(~self.value, nodes=self.nodes)

    def __bool__(self):
        return bool(self.value)

    def __str__(self):
        return self.string

    def __int__(self):
        return self.value

    def is_subtype(self, other):
        """Test if a device is a subtype of an other device/devicetype

        Ignores the flag_subtype!

        Parameters
        ----------
        other : int, DutTypeInt
        """
        try:
            val = int(self.value & other.value)
        except AttributeError:
            val = int(self.value & other)

        # remove subtype flag..
        n_subtype_1 = ~int(DutTypeFlag._flag_subtype_1.value)
        n_subtype_2 = ~int(DutTypeFlag._flag_subtype_2.value)
        n_subtype_3 = ~int(DutTypeFlag._flag_subtype_3.value)
        n_subtype_4 = ~int(DutTypeFlag._flag_subtype_4.value)

        val = (val & n_subtype_1) & (val & n_subtype_2) & (val & n_subtype_3) & (val & n_subtype_4)

        return bool(val)

    def __lt__(self, other):
        try:
            return DutTypeInt(self.value < other.value, nodes=self.nodes)
        except AttributeError:
            return DutTypeInt(self.value < other, nodes=self.nodes)

    def __le__(self, other):
        try:
            return DutTypeInt(self.value <= other.value, nodes=self.nodes)
        except AttributeError:
            return DutTypeInt(self.value <= other, nodes=self.nodes)

    def __gt__(self, other):
        try:
            return DutTypeInt(self.value > other.value, nodes=self.nodes)
        except AttributeError:
            return DutTypeInt(self.value > other, nodes=self.nodes)

    def __ge__(self, other):
        try:
            return DutTypeInt(self.value >= other.value, nodes=self.nodes)
        except AttributeError:
            return DutTypeInt(self.value >= other, nodes=self.nodes)

    def __sub__(self, other):
        try:
            return DutTypeInt(self.value - other.value, nodes=self.nodes)
        except AttributeError:
            return DutTypeInt(self.value - other, nodes=self.nodes)

    def __hash__(self):
        return hash((self.value, tuple(self.nodes), self.string))

    def bit_length(self):
        return self.value.bit_length()

    def __sub__(self, other):
        return self.value - other


@unique  # do not allow same values for different types
<<<<<<< HEAD
class DutType(IntFlag):
=======
class DutTypeFlag(Flag):
>>>>>>> 73e135c9
    """
    Flags which represents most common devices that might need to be handled by DMT

    Methods
    -------
    get_nodes(filename)
        Returns the names of the nodes typicall found in the specified DutType
    """

    _flag_subtype_1 = auto()
    _flag_subtype_2 = auto()
    _flag_subtype_3 = auto()
    _flag_subtype_4 = auto()
    flag_device = auto()
    flag_bulk = auto()
    flag_meas_struct = auto()
    flag_deemb_struct = auto()
    flag_transistor = auto()
    flag_bjt = auto()
    flag_bjt_deemb = auto()
    flag_mos = auto()
    flag_mos_deemb = auto()
    flag_diode = auto()
    flag_cap = auto()
    flag_res = auto()
    flag_tetrode = auto()
    flag_tlm = auto()
    flag_deem = auto()
    flag_vdp = auto()

    flag_npn = auto()
    flag_pnp = auto()
    flag_n_mos = auto()
    flag_p_mos = auto()

    flag_open = auto()
    flag_short = auto()

    def get_nodes(self):
        """
        Return the nodes that are typically found in this DutType. For convenience.

        Returns
        -------
        nodes  :  list of strings
            List of strings
        """
        return ""

    def get_string(self):
        """
        Return the string that describes this DutType.

        Returns
        -------
        nodes  :  string
            String that describes this DutType.
        """
        return ""

    def __str__(self):
        return str(self.value.__class__)


class DutType(object):
    """concrete DutTypes to be used for DutViews"""

    dummy = DutTypeInt(0)  # dummy is nothing! Use DutTypeInt to allow get_nodes
    device = DutTypeInt(DutTypeFlag.flag_device)
    bulk = DutTypeInt(DutTypeFlag.flag_bulk)
    meas_struct = DutTypeInt(DutTypeFlag.flag_meas_struct)
    deemb_struct = DutTypeInt(DutTypeFlag.flag_deemb_struct)

    # now the mixed flags, are DutTypeInts as the numbers are already given:
    transistor = DutTypeInt(device | DutTypeFlag.flag_transistor)
    bjt = DutTypeInt(transistor | DutTypeFlag.flag_bjt, nodes=["B", "C", "E", "S"], string="bjt")
    mos = DutTypeInt(transistor | DutTypeFlag.flag_mos, nodes=["G", "D", "S", "B"], string="mos")
    deem_bjt = DutTypeInt(
        deemb_struct | DutTypeFlag.flag_bjt_deemb,
        nodes=["B", "C", "E", "S"],
        string="bjt_deemb",
    )  # because of node names :(
    deem_mos = DutTypeInt(
        deemb_struct | DutTypeFlag.flag_mos_deemb,
        nodes=["G", "D", "S", "B"],
        string="mos_deemb",
    )  # because of node names :(

    npn = DutTypeInt(bjt | DutTypeFlag.flag_npn, string="npn")  # nodes are inherited from bjt
    pnp = DutTypeInt(bjt | DutTypeFlag.flag_pnp, string="pnp")
    n_mos = DutTypeInt(mos | DutTypeFlag.flag_n_mos, string="nmos")
    p_mos = DutTypeInt(mos | DutTypeFlag.flag_p_mos, string="pmos")

    diode = DutTypeInt(device | DutTypeFlag.flag_diode, nodes=["C", "A"], string="diode")
    pn_diode = DutTypeInt(diode | DutTypeFlag._flag_subtype_1, string="pn-diode")
    pin_diode = DutTypeInt(diode | DutTypeFlag._flag_subtype_2, string="pin-diode")
    cap = DutTypeInt(device | DutTypeFlag.flag_cap, nodes=["C", "A"], string="capacitance")
    res = DutTypeInt(device | DutTypeFlag.flag_res, nodes=["C", "A"], string="resistor")

    tlm = DutTypeInt(
        meas_struct | DutTypeFlag.flag_tlm, nodes=["L", "M", "R"], string="tlm"
    )  # left, middle, right
    tlmb = DutTypeInt(tlm | DutTypeFlag._flag_subtype_1, string="tlm-base")
    tlmc = DutTypeInt(tlm | DutTypeFlag._flag_subtype_2, string="tlm-collector")
    tlmbc = DutTypeInt(tlm | DutTypeFlag._flag_subtype_3, string="tlm-base-collector")

    vdp = DutTypeInt(
        meas_struct | DutTypeFlag.flag_vdp, nodes=["A", "B", "C", "D"], string="vdp"
    )  # four arbitrary contacts

    deem_open_bjt = DutTypeInt(deem_bjt | DutTypeFlag.flag_open, string="open")
    deem_short_bjt = DutTypeInt(deem_bjt | DutTypeFlag.flag_short, string="short")

    deem_open_mos = DutTypeInt(deem_mos | DutTypeFlag.flag_open, string="open")
    deem_short_mos = DutTypeInt(deem_mos | DutTypeFlag.flag_short, string="short")

    tetrode = DutTypeInt(
        meas_struct | DutTypeFlag.flag_tetrode,
        nodes=["B1", "B2", "E", "C", "S"],
        string="tetrode",
    )

    cap_ac = DutTypeInt(
        cap | meas_struct, nodes=["L", "R", "G", "S"], string="capacitance-ac"
    )  # capacitance in GSG pads, each pad is one Capacitance, so S(1,1) and S(2,2) are wanted...<|MERGE_RESOLUTION|>--- conflicted
+++ resolved
@@ -20,7 +20,7 @@
 #
 # You should have received a copy of the GNU General Public License
 # along with this program.  If not, see <http://www.gnu.org/licenses/>
-from enum import IntFlag, auto, unique
+from enum import Flag, auto, unique
 
 
 class DutTypeInt(object):
@@ -181,11 +181,7 @@
 
 
 @unique  # do not allow same values for different types
-<<<<<<< HEAD
-class DutType(IntFlag):
-=======
 class DutTypeFlag(Flag):
->>>>>>> 73e135c9
     """
     Flags which represents most common devices that might need to be handled by DMT
 
