""" Base class to handle verilog-a modelcards.

Author: Mario Krattenmacher | Mario.Krattenmacher@semimod.de
Author: Markus Müller       | Markus.Mueller3@tu-dresden.de
"""
# DMT_core
# Copyright (C) from 2022  SemiMod
# Copyright (C) until 2021  Markus Müller, Mario Krattenmacher and Pascal Kuthe
# <https://gitlab.com/dmt-development/dmt-core>
#
# This file is part of DMT_core.
#
# DMT_core is free software: you can redistribute it and/or modify
# it under the terms of the GNU General Public License as published by
# the Free Software Foundation, either version 3 of the License, or
# (at your option) any later version.
#
# DMT_core is distributed in the hope that it will be useful,
# but WITHOUT ANY WARRANTY; without even the implied warranty of
# MERCHANTABILITY or FITNESS FOR A PARTICULAR PURPOSE.  See the
# GNU General Public License for more details.
#
# You should have received a copy of the GNU General Public License
# along with this program.  If not, see <http://www.gnu.org/licenses/>
from __future__ import annotations
import numpy as np
import re
import os
import pickle
import logging
import scipy.io as sciio
import ast
import operator
import warnings
from pathlib import Path
from typing import Union, Optional
from types import ModuleType

try:
    from semver.version import Version as VersionInfo
except ImportError:
    from semver import VersionInfo

import verilogae

from DMT.core import unit_registry, VAFile
from DMT.core.mc_parameter import McParameterCollection, McParameter


unit_converter = {
    "s": unit_registry.second,
    "sec": unit_registry.second,
    "A": unit_registry.ampere,
    "A^2s": unit_registry.ampere * unit_registry.ampere * unit_registry.second,
    "V": unit_registry.volt,
    "1/V": 1 / unit_registry.volt,
    "K": unit_registry.kelvin,
    "1/K": 1 / unit_registry.kelvin,
    "K^-1": 1 / unit_registry.kelvin,
    "C": unit_registry.celsius,
    "ohm": unit_registry.ohm,
    "Ohm": unit_registry.ohm,
    "F": unit_registry.farad,
    "Coul": unit_registry.coulomb,
    "K/W": unit_registry.kelvin / unit_registry.watt,
    "J/W": unit_registry.joule / unit_registry.watt,
    "V/K": unit_registry.volt / unit_registry.kelvin,
    "1/K^2": 1 / unit_registry.kelvin / unit_registry.kelvin,
    "Ws/K": unit_registry.watt * unit_registry.second / unit_registry.kelvin,
    "M^(1-AF)": unit_registry.dimensionless,
    "m": unit_registry.meter,
    "m^2": unit_registry.meter * unit_registry.meter,
    "Am^-1": unit_registry.ampere / unit_registry.meter,
    "Am^-2": unit_registry.ampere / unit_registry.meter / unit_registry.meter,
    "Am^-3": unit_registry.ampere / unit_registry.meter / unit_registry.meter / unit_registry.meter,
    "AV^-3": unit_registry.ampere / unit_registry.volt / unit_registry.volt / unit_registry.volt,
    "AV^-3m": unit_registry.ampere
    / unit_registry.volt
    / unit_registry.volt
    / unit_registry.volt
    * unit_registry.meter,
    "Fm^-1": unit_registry.farad / unit_registry.meter,
    "Fm^-2": unit_registry.farad / unit_registry.meter / unit_registry.meter,
    "cm^-3": 1 / unit_registry.meter / unit_registry.meter / unit_registry.meter,  # mhm centi ?
    "Vm^-1": unit_registry.volt / unit_registry.meter,
    "VA^-1m": unit_registry.volt / unit_registry.ampere * unit_registry.meter,
    "VA^-1m^2": unit_registry.volt
    / unit_registry.ampere
    * unit_registry.meter
    * unit_registry.meter,
    "": unit_registry.dimensionless,
}

SEMVER_MCARD_CURRENT = VersionInfo(major=2, minor=3)


class MCard(McParameterCollection):
    """DMT class that implements attributes and methods that are common between all ModelCards such as HICUM and BSIM.

    Parameters
    ----------
    nodes_list        :  tuple(str)
        Port list for this model.
    default_subckt_name  :  str
        Default name for the subcircuit to be included.
    default_module_name  :  str
        Default name of the module of the VA-File for this device.
    version              :  float
        Version of the model.
    va_file : str, optional
        Path to a Verilog-AMS file
    circuit : {None,:class:`~DMT.core.circuit.Circuit`}
        Circuit to simulate this model card.
    mod_name : str
        Name of the Model, this is used by EvalTradica, so it must fit there, e.g. 'HICUM'
    level_num : str
        Level of the Model, this is used by EvalTradica, so it must fit there, e.g. '2'

    Attributes
    ----------
    nodes_list : tuple(str)
        Port list for this model.
    circuit : {None,:class:`~DMT.core.circuit.Circuit`}
        Circuit to simulate this model card.
    default_subckt_name : str
        Default name for the subcircuit to be included.
    default_module_name : str
        Default name of the module of the VA-File for this device.
    version : float
        Version of the model.
    va_file : str
        Path to a Verilog-AMS file *deprecated*
    va_codes : {os.Pathlike: str}
        Dictionary of relative paths and codes -> full VA code structure.
    ignore_checksum: bool, optional
        If True, the checksum of the save modelcard json is ignored, defaults to False.

    """

    def __init__(
        self,
        nodes_list: list[str],
        default_subckt_name: str,
        default_module_name: str,
        version: Union[str, float] = "-",
        va_file: Optional[Union[str, os.PathLike]] = None,
        va_codes=None,
        vae_module=None,
        directory_va_file: Optional[Union[str, os.PathLike]] = None,
        __MCard__=SEMVER_MCARD_CURRENT,
        ignore_checksum: bool = False,
        pdk_path: str = "",
        pdk_corner: str = "",
        op_vars: Optional[list[str]] = None,
        **kwargs,
    ):
        super().__init__(**kwargs)

        if not isinstance(__MCard__, VersionInfo):
            try:
                __MCard__ = VersionInfo.parse(__MCard__)
            except TypeError:
                __MCard__ = VersionInfo.parse(f"{__MCard__:1.1f}.0")

        if __MCard__ == VersionInfo(major=1, minor=0):
            # try to obtain the VA-Code
            if (
                va_file is not None
                and not isinstance(va_file, Path)
                and not Path(va_file).is_file()
            ):
                # in Version 1 the code was not part of the MCard. Try to find it...
                print(
                    "The loaded MCard was from Version 1. The VA-Code was not saved inside of the json-file.  "
                )
                if directory_va_file is not None:
                    print("DMT tries to find it. The search location is " + str(directory_va_file))
                    if not isinstance(directory_va_file, Path):
                        directory_va_file = Path(directory_va_file)

                    if (directory_va_file / va_file).is_file():
                        print("File found in the given folder and will be used!")
                        va_file = directory_va_file / va_file
                    else:
                        print("File not found in the folder. No VA-Code is set by core!")
                        va_file = None  # delete file name to escape error while try to load
                else:
                    print("No directory for the va-file is set. No VA-Code is set by core!")
                    print(
                        "To set the directory use: MCard.load_json(path_to_json, directory_va_file=path_to_directory)"
                    )
                    va_file = None  # delete file name to escape error while try to load

            # if vae_module is not None:
            #     raise NotImplementedError

        else:
            pass  # nothing to do here?!
<<<<<<< HEAD
=======
        elif __MCard__ == VersionInfo(major=2, minor=1):
            pass  # nothing to do here?!
        elif __MCard__ == VersionInfo(major=2, minor=2):
            pass  # nothing to do here: Only added op_vars
        elif __MCard__ != SEMVER_MCARD_CURRENT:
            raise NotImplementedError("DMT->MCard: Unknown version of MCard to create!")
>>>>>>> 9422a85b

        self.nodes_list = nodes_list
        self.default_subckt_name = default_subckt_name
        self.default_module_name = default_module_name
        self.version = version
        self.pdk_path = pdk_path
        self.pdk_corner = pdk_corner
        if op_vars is None:
            self.op_vars = []
        else:
            self.op_vars = op_vars

        self._va_codes = None
        if va_codes is not None:
            if isinstance(va_codes, dict):
                self._va_codes = VAFile.import_dict(va_codes, ignore_checksum=ignore_checksum)
            else:
                self._va_codes = va_codes
        elif va_file is not None:
            self.set_va_codes(va_file)

        if self._va_codes:
            self.update_from_vae()

    @property
    def va_codes(self) -> Union[VAFile, None]:
        """Return the attribute directly

        Returns
        -------
        VAFile

        """
        return self._va_codes

    def set_va_codes(
        self, path_to_main_code: Union[os.PathLike, str], version: Union[str, float] = None
    ):
        """Sets self._va_codes by extracting all included files from the main file down the include tree.

        Parameters
        ----------
        path_to_main_code : Union[os.PathLike, str]
            Relative or Absolute path to the main Verilog-AMS file
        version : Union[str, float], float
            If the given code has a different model version as currently set.

        Raises
        ------
        NotImplementedError
            If a file is included via absolute path.
        """
        if not isinstance(path_to_main_code, Path):
            path_to_main_code = Path(path_to_main_code)

        self._va_codes = VAFile(path_to_main_code.name)
        self._va_codes.read_structure(path_to_main_code.parent)

        if version is not None:
            self.version = version

    def get_verilogae_model(self) -> ModuleType:
        """Returns the Verilogae Model for this modelcard

        Returns
        -------
        ModuleType
            The Veriloae-module

        Raises
        ------
        FileNotFoundError
            Raised if no VA-Code is set.
        """
        if self.va_codes is None:
            raise FileNotFoundError("No VA-Code set for this MCard!")
        return verilogae.load(self.va_codes.root_vfs, vfs=self.va_codes.vfs)  # type: ignore

    def update_from_vae(self, remove_old_parameters=False):
        """
        Updates the modelcard with information such as parameter boundries and default values, nodes, modules and op vars
        obtained from the Verilog-A source code using `VerilogAE <https://dspom.gitlab.io/verilogae/>`__.

        Parameters
        ----------
        remove_old_parameters : bool, optional
            Deletes parameters which are not part of the VA-Code, by default False
        """
        vae_module = self.get_verilogae_model()
        paras_new = []
        # Updated parameter properties
        for para_name, para_properties in vae_module.modelcard.items():
            try:
                # para = next(para for para in self._paras if para.name == para_name)
                para = self.get(para_name)
                self.remove(para_name)
                ty = type(para_properties.default)

                if para.min > para_properties.min:
                    para.min = para_properties.min
                    para.inc_min = para_properties.min_inclusive  # type: ignore

                if para.max < para_properties.max:
                    para.max = para_properties.max
                    para.inc_max = para_properties.max_inclusive  # type: ignore

                para.unit = unit_converter[para_properties.unit]  # type: ignore
                para.description = para_properties.description  # type: ignore
                para.group = para_properties.group  # type: ignore
                para.val_type = ty  # type: ignore
            except KeyError:
                para = McParameter(
                    para_name,
                    value=para_properties.default,
                    minval=para_properties.min,
                    maxval=para_properties.max,
                    value_type=type(para_properties.default),
                    inc_min=para_properties.min_inclusive,
                    inc_max=para_properties.max_inclusive,
                    exclude=None,  # ? really needed
                    group=para_properties.group,
                    unit=unit_converter[para_properties.unit],
                    description=para_properties.description,
                )
            paras_new.append(para)

        if remove_old_parameters:
            self._paras = []  # remove the old parameters fast...

        for para in paras_new:
            self.add(para, update=False)

        self.update_values()

        self.default_module_name = vae_module.module_name
        self.nodes_list = vae_module.nodes
        self.op_vars = vae_module.op_vars
        # self.version = ?? -> can be set in the submodules according to some model specific stuff

    def read_va_file_boundaries(self, remove_old_parameters=True):
        """Reads the parameter boundaries and possible OPvars from a Verilog-AMS-File

        Needs only to be done once per VA-File, as the boundaries then can
        be saved/loaded from a json (see dump_json)

        Parameters
        ----------
        remove_old_parameters : {True, False}, optional
            If False, parameters which are not found in the VA-File are not removed.
        """
        print(
            "DMT.MCard: Reading from VA-File using this Method is deprecated. Use update_from_vae!"
        )
        paras_new = []

        if self.va_codes is None:
            return

        for va_file, va_code in self.va_codes.iter_codes():
            logging.info(
                "Reading parameter boundaries and operation point variables from %s", va_file
            )

            lines = va_code.code.split("\n")
            group = None
            for line in lines:
                if re.match(r"\s*module", line):
                    # module hic0_full (c,b,e,s,tnode);
                    # module hicumL2va (c,b,e,s,tnode);
                    mo_module_name = re.search(r"module\s(\S+?)\s*\((.+?)\)", line)
                    self.default_module_name = mo_module_name.group(1)
                    self.nodes_list = mo_module_name.group(2).split(",")
                elif line.startswith(r"//"):
                    # only commented lines
                    comment = line.replace("//", "").strip()
                    try:
                        group = self.possible_groups[comment]
                        dummy = 1
                    except KeyError:
                        group = None

                elif re.search(r"parameter", line):
                    # found a parameter line
                    mo_parameter = re.search(
                        r"parameter\s+(real|integer)\s+(\w+)\s*=\s*(\S+)", line
                    )

                    if mo_parameter is None:
                        continue

                    parameter_type = mo_parameter.group(1)
                    parameter_name = mo_parameter.group(2)
                    parameter_default = mo_parameter.group(3)

                    parameter_default = parameter_default.replace(";", "")
                    if parameter_type == "integer":
                        parameter_type = int
                        parameter_default = int(parameter_default)
                    elif parameter_type == "real":
                        parameter_type = float
                        if parameter_default == "`INF":
                            parameter_default = np.inf
                        else:
                            parameter_default = float(parameter_default)
                    else:
                        raise NotImplementedError("Type unknown")

                    tuple_parameter_boundaries = re.findall(r"from\s+(\S+)", line)
                    if tuple_parameter_boundaries:
                        parameter_boundaries = tuple_parameter_boundaries[0].split(":")
                        # at the moment only 1st group is used, if VA-Code with
                        # parameter real a = 1 from 0:10 from 20:30
                        # is analyzed this needs to be extended!

                        if "(" in parameter_boundaries[0]:
                            parameter_include_min = False
                        else:  # else should be "[", not checked now
                            parameter_include_min = True

                        if ")" in parameter_boundaries[1]:
                            parameter_include_max = False
                        else:  # else should be "]", not checked now
                            parameter_include_max = True

                        if parameter_type == int:
                            parameter_min = int(
                                re.search(r"([-.0-9e]+)", parameter_boundaries[0]).group(1)
                            )
                            parameter_max = int(
                                re.search(r"([-.0-9e]+)", parameter_boundaries[1]).group(1)
                            )
                        elif parameter_type == float:
                            try:
                                parameter_min = float(
                                    re.search(r"([-.0-9e]+)", parameter_boundaries[0]).group(1)
                                )
                            except (AttributeError, ValueError):
                                if "INF" in parameter_boundaries[0].upper():
                                    parameter_min = -np.inf
                                else:
                                    raise
                            try:
                                parameter_max = float(
                                    re.search(r"([-.0-9e]+)", parameter_boundaries[1]).group(1)
                                )
                            except (AttributeError, ValueError):
                                if "INF" in parameter_boundaries[1].upper():
                                    parameter_max = np.inf
                                else:
                                    raise
                            # if more are added also add them to the validity checker!!
                        else:  # is impossible, only possibilities are real or integer (see 1st RegExp)
                            raise NotImplementedError(
                                "This parameter type is not implemented: " + str(parameter_type)
                            )
                    else:
                        if parameter_type == float:
                            parameter_min = -np.inf
                            parameter_max = np.inf
                        elif parameter_type == int:  # inf not possible in integer...
                            parameter_min = np.iinfo(int).min
                            parameter_max = np.iinfo(int).max
                        else:
                            raise NotImplementedError()
                        parameter_include_min = True
                        parameter_include_max = True

                    tuple_parameter_excludes = re.findall(r"exclude\s+([0-9:.]+)", line)
                    # at the moment only 1st group is used, if VA-Code with
                    # parameter integer a = 1 from -1:2 exclude 0 exclude 1
                    # parameter integer a = 1 from -1:2 exclude 0:1
                    # is analyzed this needs to be extended!

                    search_unit = re.search(r"unit\s*=\s*\"(.+?)\"", line)
                    if search_unit:
                        # convert from VA to pint...
                        unit = unit_converter[search_unit.group(1)]
                    else:
                        unit = unit_registry.dimensionless

                    search_desc = re.search(
                        r"(desc|info)\s*=\s*\"(.+?)\"", line
                    )  # 'desc' is VA standard, 'info' is ADMS standard
                    if search_desc:
                        desc = search_desc.group(2)
                    else:
                        desc = None

                    try:
                        para = self.get(parameter_name)
                        self.remove(parameter_name)
                    except KeyError:
                        para = McParameter(
                            parameter_name, value=parameter_default, value_type=parameter_type
                        )

                    para.val_type = parameter_type
                    para.max = parameter_max
                    para.min = parameter_min
                    para.inc_max = parameter_include_max
                    para.inc_min = parameter_include_min
                    para.exclude = None
                    #     warnings.warn('The group of the parameter {:s} is unknown from the VA-File'.format(para))
                    # else:
                    if group is not None:
                        para.group = group

                    if desc is not None:
                        para.description = desc

                    if unit is not None:
                        para.unit = unit
                    if tuple_parameter_excludes:  # just assume it is the type parameter...
                        para.exclude = [
                            parameter_type(exclude) for exclude in tuple_parameter_excludes
                        ]

                    paras_new.append(para)
                    # if para in self:
                    #     self.set(para)
                    # else:
                    #     self.add(para)

        if remove_old_parameters:
            self._paras = []  # remove the old parameters fast...

        for para in paras_new:
            self.add(para, update=False)

        self.update_values()

    def info_json(self, save_va_code=True, compress_va_code=False, **kwargs):
        """Returns a dict with serializeable content for the json file to create. Add the info about the concrete subclass to create here!

        Parameters
        ----------
        save_va_code : {True, False}, optional
            If False, the va_codes are not saved...
        compress_va_code : {False, True}, optional
            If True, the codes are saved using zlib compression and a checksum. See:
            https://code.activestate.com/recipes/355486-compress-data-to-printable-ascii-data/
        """
        info_dict = super(MCard, self).info_json(**kwargs)

        info_dict["__MCard__"] = str(
            SEMVER_MCARD_CURRENT
        )  # make versions, so we can introduce compatibility here!

        info_dict["nodes_list"] = self.nodes_list
        info_dict["default_subckt_name"] = self.default_subckt_name
        info_dict["default_module_name"] = self.default_module_name
        info_dict["version"] = self.version
        info_dict["pdk_path"] = self.pdk_path
        info_dict["pdk_corner"] = self.pdk_corner
        info_dict["op_vars"] = self.op_vars

        if save_va_code and self.va_codes is not None:
            info_dict["va_codes"] = self.va_codes.export_dict(compressed_code=compress_va_code)

        return info_dict

    @classmethod
    def load_json(
        cls,
        file_path: Union[str, Path],
        directory_va_file: Union[str, Path, None] = None,
        ignore_checksum: bool = False,
    ) -> MCard:
        """Load json file

        Just for type hints etc..

        Parameters
        ----------
        file_path : Union[str, Path]
            Path to the json.
        directory_va_file : Union[str, Path, None], optional
            If a relative path to a va_file is set in the modelcard, pass the absolute path to the start folder here, by default None.
            This can be used to load old json modelcards from before saving the full code with the parameters.
        ignore_checksum : bool, optional
            When the code is saved compressed, a checksum is saved with it. If you want to ignore the checksum set this to true, by default False

        Returns
        -------
        MCard
            Loaded modelcard
        """

        return super().load_json(file_path, directory_va_file=directory_va_file, ignore_checksum=ignore_checksum)  # type: ignore

    def get_circuit(self, use_build_in=False, topology=None, **kwargs):
        """Here the modelcard defines it's default simulation circuit.

        Parameters
        ----------
        use_build_in : {False, True}, optional
            Creates a circtui the modelcard using the build-in model
        topology : optional
            If a model has multiple standard circuits, use the topology to differentiate between them..
        """

        raise NotImplementedError("The default modelcard has no circuit :(.")

    def get_build_in(self):
        """Return the parameters embedded in a build-in model (no Va code and correct module name etc)"""
        raise NotImplementedError("The submodels have to implement the build-in parameters")

    def print_to_file(
        self, path_to_file, file_mode="w", subckt_name=None, module_name=None, line_break="\n"
    ):
        """Generates a spectre .lib file which can be included into an netlist.

        Existence of lib file is not checked before writing!
        Name of File: path_to_file + ".lib"

        Parameters
        ----------
        path_to_file : str or os.Pathlike
            Absolute or relative path with file name to the file to generate.
        file_mode : str, optional
            Mode to open the file. Can be used to append :).
        subckt_name : str
            Name of the subcircuit to be included
        module_name : str
            Name of the module from the corresponding VA-File
        line_break : str, optional
            Is added after each parameter, is used as line breaks.
        """
        if subckt_name is None:
            subckt_name = self.default_subckt_name
        if module_name is None:
            module_name = self.default_module_name

        if isinstance(path_to_file, Path):
            path_to_file = path_to_file.with_suffix(".lib")
        else:
            path_to_file = Path(path_to_file + ".lib")

        str_modelcard = "simulator lang = spectre\n"

        str_modelcard += f"subckt {subckt_name:s} (" + " ".join(self.nodes_list) + ")\n"
        str_modelcard += " Q1 (" + " ".join(self.nodes_list) + f") {module_name:s} ({line_break:s}"

        for para in self:
            str_modelcard += f"  {para:<12s} = {para:10.3e} {line_break:s}"

        str_modelcard += ")\n"
        str_modelcard += f"ends {subckt_name:s} \n"

        with path_to_file.open(file_mode) as fp:
            fp.write(str_modelcard)

    def __eq__(self, other):
        """Allows comparing 2 model cards using mc1 == mc2

        mc1 != mc2 is included per default using python3:
        https://docs.python.org/3/reference/datamodel.html#object.__ne__

        """
        if isinstance(other, self.__class__):
            if self.version == other.version:
                # class, version and parameters equal is enough in most cases!
                return self.eq_paras(other)
            else:
                return False

        return NotImplemented

    def load_model(self, path_to_file, force=True):
        """deprecated method, will be removed soon. See load_model_parameters for documentation."""
        warnings.warn(
            "load_model is deprecated and will be renamed in future major releases to load_model_parameters.\n",
            category=DeprecationWarning,
        )
        self.load_model_parameters(path_to_file, force=force)

    def load_model_parameters(self, path_to_file, force=True):
        """Loads the model from a file

        The loading method is determined according to the file ending (last 3 characters!!)
        Possible is "mcp" (see save_model), "txt" or "mat" (planned)

        Parameters
        ----------
        path_to_file : str
            Filename (with ending!) including a relative or absolute path
        force : boolean, optional
            If True, values are force set. Set false if bounds from VA-File are used...
        """
        if not isinstance(path_to_file, Path):
            path_to_file = Path(path_to_file)

        modcard = None

        # Loading protocol depends on file ending
        file_ending = path_to_file.suffix
        if file_ending == ".mcp" or file_ending == ".mcard":
            logging.info("Loading model parameters from pickled model card: %s", str(path_to_file))

            with path_to_file.open("rb") as myfile:
                modcard = pickle.load(myfile)

        elif file_ending == ".mat":
            logging.info("Loading model parameters from mat-File: %s", str(path_to_file))

            modcard = sciio.loadmat(str(path_to_file))
            for key, value in modcard.items():
                if not key.startswith("__"):
                    modcard[key] = np.ndarray.item(value)

        elif file_ending == ".txt":
            logging.info("Loading model parameters from a txt-File: %s", str(path_to_file))

            modcard = []

            str_modelcard = path_to_file.read_text()

            # split it
            re_object = re.findall(r"[a-zA-Z0-9]+\s*=\s*\S+", str_modelcard)

            for param_value in re_object:
                param_value = param_value.split("=")
                modcard.append((param_value.strip(), float(param_value[1].strip())))
        elif file_ending == ".lib" or file_ending == "":
            logging.info("Loading model parameters from a TRADICA lib-File: %s", str(path_to_file))

            modcard = []
            str_lib = path_to_file.read_text()

            # get the model part
            search_parameters = re.search(
                r"(model|subckt)(.*)(ends|)", str_lib, flags=re.DOTALL | re.IGNORECASE
            )
            if search_parameters is not None:
                str_lib = search_parameters.group(2)
            # else there are only parameters

            # split it
            # re_object = re.findall(r"([a-zA-Z0-9]+\s*=\s*[a-zA-Z0-9.+()-]+\s*)", str_lib) # new and better: https://regex101.com/r/Bwvc69/1
            # re_object = re.findall(r"([a-zA-Z0-9]+)\s*=\s*[\(|]\s*(\S+)\s*[\|]", str_lib) # even newer and better https://regex101.com/r/DsZP2J/1
            re_object = re.findall(
                r"([a-zA-Z0-9]+)\s*=\s*((\(|)\s*\S+\s*(\)|))", str_lib
            )  # even newer and better https://regex101.com/r/DsZP2J/2

            for param_name, param_value, _bracket_start, _bracket_close in re_object:
                name = param_name.strip().lower()
                if name == "level" or name == "version" or name == "lang":
                    continue
                value = param_value.strip()
                if (
                    ")" in value and "(" not in value
                ):  # cuts out an probable single closing bracket.
                    value = value.replace(")", "").strip()
                if "***" in value:  # appears sometimes in TRADICA files
                    continue

                value = Calculator.evaluate(value)  # allow calculations in parameter value
                if value is None:
                    raise IOError(
                        "Error while reading lib-file! Could not evaluate the parameter value '"
                        + param_value[1].strip()
                        + "' of the parameter "
                        + name
                        + "!"
                    )
                modcard.append((name, value))
        else:
            raise IOError(
                "Was not able to load parameters from given file!\nGiven was: " + str(path_to_file)
            )

        if modcard is None:
            raise IOError("Loading from file did not work!")

        if isinstance(modcard, list):
            for (parameter_name, parameter_value) in modcard:
                try:
                    # do not reset the limits if parameter is already in modelcard
                    self.set_values({parameter_name: parameter_value}, force=force)
                except KeyError:
                    self.add(McParameter(parameter_name, value=parameter_value))
                except ValueError:
                    # if force==False and parameter value is out of bounds -> do not set the value...
                    warnings.warn(
                        f"DMT->MCard: The parameter {parameter_name} was not loaded from {path_to_file} since the value {parameter_value} was out of bounds.",
                        category=RuntimeWarning,
                    )

                    logging.info(
                        "DMT->MCard: The parameter %s was not loaded from %s since the value %f was out of bounds.",
                        parameter_name,
                        path_to_file,
                        parameter_value,
                    )

        elif isinstance(modcard, McParameterCollection):
            for para in modcard:
                if not hasattr(para, "group"):
                    para.group = None

                try:
                    self.set(para)
                except KeyError:
                    self.add(para)
        elif isinstance(modcard, dict):
            for (parameter_name, parameter_value) in modcard.items():
                if not parameter_name.startswith("__"):
                    try:
                        # do not reset the limits if parameter is already in modelcard
                        self.set_values({parameter_name: parameter_value}, force=force)
                    except KeyError:
                        self.add(McParameter(parameter_name, value=parameter_value))
                    except ValueError:
                        # if force==False and parameter value is out of bounds -> do not set the value...
                        warnings.warn(
                            f"DMT->MCard: The parameter {parameter_name} was not loaded from {path_to_file} since the value {parameter_value} was out of bounds.",
                            category=RuntimeWarning,
                        )

                        logging.info(
                            "DMT->MCard: The parameter %s was not loaded from %s since the value %f was out of bounds.",
                            parameter_name,
                            path_to_file,
                            parameter_value,
                        )
        else:
            raise OSError(
                "Loading from file worked, but I do not know how to handle the loaded content of type "
                + str(type(modcard))
                + "!"
            )


class Calculator(ast.NodeVisitor):
    """Small "safe" calculator to allow calculations of model parameters.

    Avoiding the unsafe "eval"...

    Source:
    https://stackoverflow.com/a/33030616

    """

    _UnaryOP_MAP = {
        ast.UAdd: operator.pos,
        ast.USub: operator.neg,
        ast.Invert: operator.neg,
    }
    """ Implemented unary operators of the calculator (1 Number operations). """
    _BinaryOP_MAP = {
        ast.Add: operator.add,
        ast.Sub: operator.sub,
        ast.Mult: operator.mul,
        ast.Div: operator.truediv,
        ast.Pow: operator.pow,
    }
    """ Implemented binary operators of the calculator (2 Number operations). """

    def visit_UnaryOp(self, node):
        operand = self.visit(node.operand)
        return self._UnaryOP_MAP[type(node.op)](operand)

    def visit_BinOp(self, node):
        left = self.visit(node.left)
        right = self.visit(node.right)
        return self._BinaryOP_MAP[type(node.op)](left, right)

    def visit_Num(self, node):
        return node.n

    def visit_Constant(self, node):
        return node.n

    def visit_Expr(self, node):
        return self.visit(node.value)

    @classmethod
    def evaluate(cls, expression):
        tree = ast.parse(expression)
        calc = cls()
        return calc.visit(tree.body[0])<|MERGE_RESOLUTION|>--- conflicted
+++ resolved
@@ -196,18 +196,6 @@
 
         else:
             pass  # nothing to do here?!
-<<<<<<< HEAD
-=======
-        elif __MCard__ == VersionInfo(major=2, minor=1):
-            pass  # nothing to do here?!
-        elif __MCard__ == VersionInfo(major=2, minor=2):
-            pass  # nothing to do here: Only added op_vars
-        elif __MCard__ != SEMVER_MCARD_CURRENT:
-            raise NotImplementedError("DMT->MCard: Unknown version of MCard to create!")
->>>>>>> 9422a85b
-
-        self.nodes_list = nodes_list
-        self.default_subckt_name = default_subckt_name
         self.default_module_name = default_module_name
         self.version = version
         self.pdk_path = pdk_path
