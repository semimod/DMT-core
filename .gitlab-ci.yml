--- conflicted
+++ resolved
@@ -130,13 +130,8 @@
   rules:
     - if: $CI_COMMIT_TAG =~ /^Version/
   script:
-<<<<<<< HEAD
-    - echo "VERSION_NR=$(python3 DMT/external/pypi.py --check_version $CI_COMMIT_TAG)"
-    - sed -i "s/9.9.9/${VERSION_NR}/" setup.py
-=======
     - VERSION_NR=$(python3 DMT/external/pypi.py --check_version $CI_COMMIT_TAG)
     - sed -i "s/9.9.9/$VERSION_NR/" setup.py
->>>>>>> 58e0fc88
     - python3 setup.py sdist bdist_wheel
     - python3 -c "import re; match = re.search(r'(## \[\d.+?)((## \[)|\Z)', open('CHANGELOG').read(), re.DOTALL); print(match.group(1))" | tee current_changes.md
     # push to pip
